<?xml version="1.0" encoding="UTF-8"?>
<project xmlns="http://maven.apache.org/POM/4.0.0" xmlns:xsi="http://www.w3.org/2001/XMLSchema-instance" xsi:schemaLocation="http://maven.apache.org/POM/4.0.0 http://maven.apache.org/xsd/maven-4.0.0.xsd">
  <modelVersion>4.0.0</modelVersion>

  <parent>
    <groupId>io.scalecube</groupId>
    <artifactId>scalecube-parent-pom</artifactId>
    <version>0.1.0</version>
  </parent>

  <artifactId>scalecube-config-parent</artifactId>
<<<<<<< HEAD
  <version>0.4.1-SNAPSHOT</version>
=======
  <version>0.4.0</version>
>>>>>>> f397f38d
  <packaging>pom</packaging>

  <name>ScaleCube Config</name>
  <description>
    ScaleCube Config is a configuration management library for JVM based distributed applications.
  </description>
  <inceptionYear>2017</inceptionYear>
  <url>https://github.com/scalecube/scalecube-config</url>

  <scm>
    <url>https://github.com/scalecube/scalecube-config</url>
    <connection>scm:git:git@github.com:scalecube/scalecube-config.git</connection>
    <developerConnection>scm:git:git@github.com:scalecube/scalecube-config.git</developerConnection>
    <tag>v0.4.0</tag>
  </scm>

  <properties>
    <checkstyle.skip>false</checkstyle.skip>
    <project.build.sourceEncoding>UTF-8</project.build.sourceEncoding>
    <project.reporting.outputEncoding>UTF-8</project.reporting.outputEncoding>

    <jackson.version>2.10.0.pr1</jackson.version>
    <bson4jackson.version>2.7.0</bson4jackson.version>
    <mongo-java-driver.version>3.4.2</mongo-java-driver.version>
    <slf4j.version>1.7.7</slf4j.version>
    <jersey.version>2.26-b09</jersey.version>
    <commons-io.version>2.6</commons-io.version>

    <mockito-junit-jupiter.version>2.27.0</mockito-junit-jupiter.version>
    <junit-jupiter.version>5.1.1</junit-jupiter.version>
    <hamcrest.version>1.3</hamcrest.version>
  </properties>

  <modules>
    <module>config</module>
    <module>config-mongo</module>
    <module>config-http-server</module>
    <module>config-examples</module>
    <module>config-vault</module>
  </modules>

  <dependencyManagement>
    <dependencies>
      <dependency>
        <groupId>com.fasterxml.jackson.core</groupId>
        <artifactId>jackson-core</artifactId>
        <version>${jackson.version}</version>
      </dependency>
      <dependency>
        <groupId>com.fasterxml.jackson.core</groupId>
        <artifactId>jackson-databind</artifactId>
        <version>${jackson.version}</version>
      </dependency>
      <dependency>
        <groupId>com.fasterxml.jackson.datatype</groupId>
        <artifactId>jackson-datatype-jdk8</artifactId>
        <version>${jackson.version}</version>
      </dependency>
      <dependency>
        <groupId>com.fasterxml.jackson.datatype</groupId>
        <artifactId>jackson-datatype-jsr310</artifactId>
        <version>${jackson.version}</version>
      </dependency>
      <dependency>
        <groupId>com.fasterxml.jackson.core</groupId>
        <artifactId>jackson-annotations</artifactId>
        <version>${jackson.version}</version>
      </dependency>
      <dependency>
        <groupId>de.undercouch</groupId>
        <artifactId>bson4jackson</artifactId>
        <version>${bson4jackson.version}</version>
      </dependency>
      <dependency>
        <groupId>org.mongodb</groupId>
        <artifactId>mongo-java-driver</artifactId>
        <version>${mongo-java-driver.version}</version>
      </dependency>
      <dependency>
        <groupId>org.slf4j</groupId>
        <artifactId>slf4j-api</artifactId>
        <version>${slf4j.version}</version>
      </dependency>
      <dependency>
        <groupId>org.glassfish.jersey.containers</groupId>
        <artifactId>jersey-container-jetty-http</artifactId>
        <version>${jersey.version}</version>
      </dependency>
      <dependency>
        <groupId>org.glassfish.jersey.inject</groupId>
        <artifactId>jersey-hk2</artifactId>
        <version>${jersey.version}</version>
      </dependency>
      <dependency>
        <groupId>org.glassfish.jersey.media</groupId>
        <artifactId>jersey-media-json-jackson</artifactId>
        <version>${jersey.version}</version>
      </dependency>
      <dependency>
        <groupId>commons-io</groupId>
        <artifactId>commons-io</artifactId>
        <version>${commons-io.version}</version>
      </dependency>
    </dependencies>
  </dependencyManagement>

  <dependencies>
    <!-- Test scope -->
    <dependency>
      <groupId>org.junit.jupiter</groupId>
      <artifactId>junit-jupiter-engine</artifactId>
      <version>${junit-jupiter.version}</version>
      <scope>test</scope>
    </dependency>
    <dependency>
      <groupId>org.junit.jupiter</groupId>
      <artifactId>junit-jupiter-params</artifactId>
      <version>${junit-jupiter.version}</version>
      <scope>test</scope>
    </dependency>
    <dependency>
      <groupId>org.mockito</groupId>
      <artifactId>mockito-junit-jupiter</artifactId>
      <version>${mockito-junit-jupiter.version}</version>
      <scope>test</scope>
    </dependency>
    <dependency>
      <groupId>org.hamcrest</groupId>
      <artifactId>hamcrest-all</artifactId>
      <version>${hamcrest.version}</version>
      <scope>test</scope>
    </dependency>
    <dependency>
      <groupId>org.hamcrest</groupId>
      <artifactId>hamcrest-core</artifactId>
      <version>${hamcrest.version}</version>
      <scope>test</scope>
    </dependency>
  </dependencies>

</project><|MERGE_RESOLUTION|>--- conflicted
+++ resolved
@@ -9,11 +9,7 @@
   </parent>
 
   <artifactId>scalecube-config-parent</artifactId>
-<<<<<<< HEAD
   <version>0.4.1-SNAPSHOT</version>
-=======
-  <version>0.4.0</version>
->>>>>>> f397f38d
   <packaging>pom</packaging>
 
   <name>ScaleCube Config</name>
